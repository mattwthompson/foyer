--- conflicted
+++ resolved
@@ -26,12 +26,8 @@
   - conda config --add channels omnia
   - conda config --add channels conda-forge
   - conda config --add channels mosdef
-<<<<<<< HEAD
   - conda config --add channels cmelab
-  - conda create -n test-environment python=$PYTHON_VERSION --file requirements.txt
-=======
   - conda create -n test-environment python=$PYTHON_VERSION --file requirements-dev.txt
->>>>>>> dfc09e9c
   - source activate test-environment
   - pip install git+https://github.com/mosdef-hub/mbuild.git
   - pip install -e .
